# 'sudo required' will give us 7,5 GB memory, but has slower startup times, as we start a VM instead of a Container
sudo: required
language: python
cache: pip

python: 2.7

jobs:
  include:
    - stage: lint
      addons: {}
      before_install: skip
      install:
        - pip install flake8 flake8-import-order planemo
        - planemo --version
        - git diff --quiet "$TRAVIS_COMMIT_RANGE" -- ; GIT_DIFF_EXIT_CODE=$?
        - |
          if [ "$GIT_DIFF_EXIT_CODE" -gt 1 ] ; then
              git remote set-branches --add origin master
              git fetch
              TRAVIS_COMMIT_RANGE=origin/master...
          fi
        - echo $TRAVIS_COMMIT_RANGE
        - |
          planemo ci_find_repos --exclude_from .tt_blacklist \
                                --changed_in_commit_range "$TRAVIS_COMMIT_RANGE" \
                                --output changed_repositories.list
        - cat changed_repositories.list
      script:
        - set -e
        #- cd "$TRAVIS_BUILD_DIR" && flake8 --exclude=.git,./deprecated/ .
        - while read -r DIR; do planemo shed_lint --tools --ensure_metadata --urls --report_level warn --fail_level error --recursive "$DIR"; done < changed_repositories.list

    - stage: test
      env: CHUNK=0

    - stage: test
      env: CHUNK=1

    - stage: test
      env: CHUNK=2

    - stage: deploy
      if: (type = push) AND (branch = master)
      addons: {}
      before_install: skip
      install:
        - pip install planemo
        - planemo --version
        - git diff --quiet "$TRAVIS_COMMIT_RANGE" -- ; GIT_DIFF_EXIT_CODE=$?
        - |
          if [ "$GIT_DIFF_EXIT_CODE" -gt 1 ] ; then
              git remote set-branches --add origin master
              git fetch
              TRAVIS_COMMIT_RANGE=origin/master...
          fi
        - echo $TRAVIS_COMMIT_RANGE
        - |
          planemo ci_find_repos --exclude_from .tt_blacklist \
                                --changed_in_commit_range "$TRAVIS_COMMIT_RANGE" \
                                --output changed_repositories.list
        - cat changed_repositories.list
      script:
        - set -e
        - |
          if [ "$TRAVIS_PULL_REQUEST" == "false" -a "$TRAVIS_BRANCH" == "master" ]; then
              while read -r DIR; do planemo shed_update --shed_target testtoolshed --shed_email "$SHED_EMAIL" --shed_password "$SHED_PASSWORD" --force_repository_creation "$DIR" || exit 1; done < changed_repositories.list
              while read -r DIR; do planemo shed_update --shed_target toolshed --shed_email "$SHED_EMAIL" --shed_password "$SHED_PASSWORD" --force_repository_creation "$DIR" || exit 1; done < changed_repositories.list
          fi

before_install:
  - export GALAXY_REPO=https://github.com/galaxyproject/galaxy
<<<<<<< HEAD
  - export GALAXY_RELEASE=dev
=======
  - export GALAXY_RELEASE=release_18.09
>>>>>>> a657ca32
  - export PLANEMO_CONDA_PREFIX="$HOME/conda"
  - unset JAVA_HOME

install:
  - sudo rm -f /etc/boto.cfg
  - pip install planemo
  - planemo conda_init
  - export PATH="$PLANEMO_CONDA_PREFIX/bin:$PATH"
  - conda install -y -c conda-forge conda=4.5.12
  - planemo --version
  - conda --version
  - /home/travis/conda/bin/conda create -v -y --override-channels --channel iuc --channel conda-forge --channel bioconda --channel defaults --name mulled-v1-bb17a71839952990a701d9be96e6ded0cc4945e074406f3782c26da156b2e8d7 deepvariant=0.4.1 samtools=1.3.1
  - git diff --quiet "$TRAVIS_COMMIT_RANGE" -- ; GIT_DIFF_EXIT_CODE=$?
  - |
    if [ "$GIT_DIFF_EXIT_CODE" -gt 1 ] ; then
        git remote set-branches --add origin master
        git fetch
        TRAVIS_COMMIT_RANGE=origin/master...
    fi
  - echo $TRAVIS_COMMIT_RANGE
  - |
    planemo ci_find_repos --exclude data_managers \
                          --exclude packages \
                          --exclude_from .tt_blacklist \
                          --changed_in_commit_range "$TRAVIS_COMMIT_RANGE" \
                          --output changed_repositories.list
  - touch changed_repositories_chunk.list changed_tools_chunk.list
  - |
    if [ -s changed_repositories.list ]; then
        if [ $(wc -l < changed_repositories.list) -eq 1 ]; then
            planemo ci_find_tools --chunk_count 3 --chunk "${CHUNK}" \
                                  --output changed_tools_chunk.list \
                                  $(cat changed_repositories.list)
        else
            planemo ci_find_repos --chunk_count 3 --chunk "${CHUNK}" \
                                  --output changed_repositories_chunk.list \
                                  $(cat changed_repositories.list)
        fi
    fi
  - cat changed_repositories.list
  - cat changed_repositories_chunk.list
  - cat changed_tools_chunk.list

script:
  - set -e
  # Output something every 10 minutes or Travis kills the job
  - while sleep 9m; do echo "=====[ $SECONDS seconds still running ]====="; done &
  - |
    if [ -s changed_tools_chunk.list ]; then
        planemo test --conda_dependency_resolution --conda_auto_install --conda_channels iuc,conda-forge,bioconda,defaults --galaxy_branch "$GALAXY_RELEASE" --galaxy_source "$GALAXY_REPO" $(cat changed_tools_chunk.list)
    elif [ -s changed_repositories_chunk.list ]; then
        while read -r DIR; do
            planemo test --conda_dependency_resolution --conda_auto_install --conda_channels iuc,conda-forge,bioconda,defaults --galaxy_branch "$GALAXY_RELEASE" --galaxy_source "$GALAXY_REPO" "$DIR"
        done < changed_repositories_chunk.list
    fi
  # Killing background sleep loop
  - kill %1<|MERGE_RESOLUTION|>--- conflicted
+++ resolved
@@ -70,11 +70,7 @@
 
 before_install:
   - export GALAXY_REPO=https://github.com/galaxyproject/galaxy
-<<<<<<< HEAD
-  - export GALAXY_RELEASE=dev
-=======
-  - export GALAXY_RELEASE=release_18.09
->>>>>>> a657ca32
+  - export GALAXY_RELEASE=release_19.01
   - export PLANEMO_CONDA_PREFIX="$HOME/conda"
   - unset JAVA_HOME
 
