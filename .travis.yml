# 'sudo required' will give us 7,5 GB memory, but has slower startup times, as we start a VM instead of a Container
sudo: required
language: python
cache: pip

python: 2.7

jobs:
  include:
    - stage: lint
      addons: {}
      before_install: skip
      install:
        - pip install flake8 flake8-import-order planemo
        - planemo --version
        - git diff --quiet "$TRAVIS_COMMIT_RANGE" -- ; GIT_DIFF_EXIT_CODE=$?
        - |
          if [ "$GIT_DIFF_EXIT_CODE" -gt 1 ] ; then
              git remote set-branches --add origin master
              git fetch
              TRAVIS_COMMIT_RANGE=origin/master...
          fi
        - echo $TRAVIS_COMMIT_RANGE
        - |
          planemo ci_find_repos --exclude_from .tt_blacklist \
                                --changed_in_commit_range "$TRAVIS_COMMIT_RANGE" \
                                --output changed_repositories.list
        - cat changed_repositories.list
      script:
        - set -e
        #- cd "$TRAVIS_BUILD_DIR" && flake8 --exclude=.git,./deprecated/ .
        - while read -r DIR; do planemo shed_lint --tools --ensure_metadata --urls --report_level warn --fail_level error --recursive "$DIR"; done < changed_repositories.list

    - stage: test
      env: CHUNK=0

    - stage: test
      env: CHUNK=1

    - stage: test
      env: CHUNK=2

    - stage: deploy
      if: (type = push) AND (branch = master)
      addons: {}
      before_install: skip
      install:
        - pip install planemo
        - planemo --version
        - git diff --quiet "$TRAVIS_COMMIT_RANGE" -- ; GIT_DIFF_EXIT_CODE=$?
        - |
          if [ "$GIT_DIFF_EXIT_CODE" -gt 1 ] ; then
              git remote set-branches --add origin master
              git fetch
              TRAVIS_COMMIT_RANGE=origin/master...
          fi
        - echo $TRAVIS_COMMIT_RANGE
        - |
          planemo ci_find_repos --exclude_from .tt_blacklist \
                                --changed_in_commit_range "$TRAVIS_COMMIT_RANGE" \
                                --output changed_repositories.list
        - cat changed_repositories.list
      script:
        - set -e
        - |
          if [ "$TRAVIS_PULL_REQUEST" == "false" -a "$TRAVIS_BRANCH" == "master" ]; then
              while read -r DIR; do planemo shed_update --shed_target testtoolshed --shed_email "$SHED_EMAIL" --shed_password "$SHED_PASSWORD" --force_repository_creation "$DIR" || exit 1; done < changed_repositories.list
              while read -r DIR; do planemo shed_update --shed_target toolshed --shed_email "$SHED_EMAIL" --shed_password "$SHED_PASSWORD" --force_repository_creation "$DIR" || exit 1; done < changed_repositories.list
          fi

before_install:
  - export GALAXY_REPO=https://github.com/galaxyproject/galaxy
  - export GALAXY_RELEASE=release_18.01
  - export PLANEMO_CONDA_PREFIX="$HOME/conda"
  - unset JAVA_HOME

install:
<<<<<<< HEAD
  - pip install planemo
  - planemo conda_init
  - export PATH="$PLANEMO_CONDA_PREFIX/bin:$PATH"
  - conda install -y -c conda-forge conda=4.3.34 
=======
  - sudo rm -f /etc/boto.cfg
  - pip install flake8 flake8-import-order planemo
  - planemo conda_init
  - export PATH="$PLANEMO_CONDA_PREFIX/bin:$PATH"
  - conda install -y conda=4.3.33 -c conda-forge
  - conda create -y -q -c bioconda --name iuc_conda bcftools
  - . activate iuc_conda
>>>>>>> e1bdd1a3
  - planemo --version
  - conda --version
  - /home/travis/conda/bin/conda create -v -y --override-channels --channel iuc --channel bioconda --channel conda-forge --channel defaults --name mulled-v1-bb17a71839952990a701d9be96e6ded0cc4945e074406f3782c26da156b2e8d7 deepvariant=0.4.1 samtools=1.3.1
  - git diff --quiet "$TRAVIS_COMMIT_RANGE" -- ; GIT_DIFF_EXIT_CODE=$?
  - |
    if [ "$GIT_DIFF_EXIT_CODE" -gt 1 ] ; then
        git remote set-branches --add origin master
        git fetch
        TRAVIS_COMMIT_RANGE=origin/master...
    fi
  - echo $TRAVIS_COMMIT_RANGE
  - |
    planemo ci_find_repos --exclude data_managers \
                          --exclude packages \
                          --exclude_from .tt_blacklist \
                          --changed_in_commit_range "$TRAVIS_COMMIT_RANGE" \
                          --output changed_repositories.list
  - touch changed_repositories_chunk.list changed_tools_chunk.list
  - |
    if [ -s changed_repositories.list ]; then
        if [ $(wc -l < changed_repositories.list) -eq 1 ]; then
            planemo ci_find_tools --chunk_count 3 --chunk "${CHUNK}" \
                                  --output changed_tools_chunk.list \
                                  $(cat changed_repositories.list)
        else
            planemo ci_find_repos --chunk_count 3 --chunk "${CHUNK}" \
                                  --output changed_repositories_chunk.list \
                                  $(cat changed_repositories.list)
        fi
    fi
  - cat changed_repositories.list
  - cat changed_repositories_chunk.list
  - cat changed_tools_chunk.list

script:
  - set -e
  - |
    if [ -s changed_tools_chunk.list ]; then
        planemo test --conda_dependency_resolution --conda_auto_install --conda_channels iuc,bioconda,conda-forge,defaults --galaxy_branch "$GALAXY_RELEASE" --galaxy_source "$GALAXY_REPO" $(cat changed_tools_chunk.list)
    elif [ -s changed_repositories_chunk.list ]; then
        while read -r DIR; do
            planemo test --conda_dependency_resolution --conda_auto_install --conda_channels iuc,bioconda,conda-forge,defaults --galaxy_branch "$GALAXY_RELEASE" --galaxy_source "$GALAXY_REPO" "$DIR"
        done < changed_repositories_chunk.list
    fi<|MERGE_RESOLUTION|>--- conflicted
+++ resolved
@@ -75,20 +75,11 @@
   - unset JAVA_HOME
 
 install:
-<<<<<<< HEAD
+  - sudo rm -f /etc/boto.cfg
   - pip install planemo
   - planemo conda_init
   - export PATH="$PLANEMO_CONDA_PREFIX/bin:$PATH"
   - conda install -y -c conda-forge conda=4.3.34 
-=======
-  - sudo rm -f /etc/boto.cfg
-  - pip install flake8 flake8-import-order planemo
-  - planemo conda_init
-  - export PATH="$PLANEMO_CONDA_PREFIX/bin:$PATH"
-  - conda install -y conda=4.3.33 -c conda-forge
-  - conda create -y -q -c bioconda --name iuc_conda bcftools
-  - . activate iuc_conda
->>>>>>> e1bdd1a3
   - planemo --version
   - conda --version
   - /home/travis/conda/bin/conda create -v -y --override-channels --channel iuc --channel bioconda --channel conda-forge --channel defaults --name mulled-v1-bb17a71839952990a701d9be96e6ded0cc4945e074406f3782c26da156b2e8d7 deepvariant=0.4.1 samtools=1.3.1
