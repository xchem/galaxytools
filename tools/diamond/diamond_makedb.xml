--- conflicted
+++ resolved
@@ -23,11 +23,7 @@
     </inputs>
 
     <outputs>
-<<<<<<< HEAD
-        <data format="dmnd" name="outfile" label="${tool.name} on ${on_string}"/>
-=======
-        <data name="outfile" format="diamond_database" from_work_dir="database.dmnd" label="Diamond database ${on_string}"/>
->>>>>>> a0167d1c
+        <data format="dmnd" name="outfile" from_work_dir="database.dmnd" label="${tool.name} on ${on_string}"/>
     </outputs>
 
     <tests>
