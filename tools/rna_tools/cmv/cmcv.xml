<tool id="cmcv" name="CMCV" version="@VERSION@.1">
    <description>visualization of comparisons between RNA family models (CM)</description>
    <macros>
        <import>macros.xml</import>
    </macros>
    <expand macro="requirements" />
    <expand macro="stdio" />
    <expand macro="version" />
    <command><![CDATA[
    CMCV
        @COMMON_ARGS@
        -m $model_filepath
        -r $cmcompare_file
        -p `pwd`
        > 'warnings'   
    ]]></command>
    
    <inputs>
        <param name="model_filepath" type="data" format="cm" label="Input model"/>
        <param name="cmcompare_file" type="data" format="cmcompare" label="Input comparison"/>
        <section name="common" title="Common parameters">
            <expand macro="common_parameters" />
        </section>
    </inputs>
    <outputs>
        <expand macro="vis_output"/>
    </outputs>
    <tests>
<<<<<<< HEAD
      <test>
        <param name="model_filepath" value="hammerheadClan.cm" />
	<param name="cmcompare_file" value="input.cmcompare" />
	<output_collection name="output_pdfs" type="list">
          <element name="cmcv_on_data_1" file="Hammerhead_II.pdf" ftype="pdf" />
	  <element name="cmcv_on_data_1" file="Hammerhead_HH10.pdf" ftype="pdf" />
	</output_collection>
      </test>
=======
        <test>
            <param name="model_filepath" value="hammerheadClan.cm" />
	        <param name="hmmcompare_file" value="input.cmcompare" />
            <output name="out1" file="Hammerhead_II.pdf" compare="sim_size" />
            <output name="out2" file="Hammerhead_HH10.pdf" compare="sim_size" />
        </test>
>>>>>>> 96c8d2bf
    </tests>
    <help><![CDATA[

**CMCV -- Visualisation of RNA family model comparison**

As input a Covariance Models in INFERNAL format can be used. 

For more information, see     
.. __: https://github.com/eggzilla/cmv

    ]]></help>
    <expand macro="citations" />
</tool><|MERGE_RESOLUTION|>--- conflicted
+++ resolved
@@ -26,23 +26,14 @@
         <expand macro="vis_output"/>
     </outputs>
     <tests>
-<<<<<<< HEAD
       <test>
         <param name="model_filepath" value="hammerheadClan.cm" />
 	<param name="cmcompare_file" value="input.cmcompare" />
 	<output_collection name="output_pdfs" type="list">
-          <element name="cmcv_on_data_1" file="Hammerhead_II.pdf" ftype="pdf" />
-	  <element name="cmcv_on_data_1" file="Hammerhead_HH10.pdf" ftype="pdf" />
+          <element name="cmcv_on_data_1" file="Hammerhead_II.pdf" ftype="pdf" compare="sim_size" />
+	  <element name="cmcv_on_data_1" file="Hammerhead_HH10.pdf" ftype="pdf" compare="sim_size" />
 	</output_collection>
       </test>
-=======
-        <test>
-            <param name="model_filepath" value="hammerheadClan.cm" />
-	        <param name="hmmcompare_file" value="input.cmcompare" />
-            <output name="out1" file="Hammerhead_II.pdf" compare="sim_size" />
-            <output name="out2" file="Hammerhead_HH10.pdf" compare="sim_size" />
-        </test>
->>>>>>> 96c8d2bf
     </tests>
     <help><![CDATA[
 
