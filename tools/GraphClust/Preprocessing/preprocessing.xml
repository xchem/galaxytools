--- conflicted
+++ resolved
@@ -1,10 +1,6 @@
 <tool id="preproc" name="Preprocessing" version="0.1">
   <requirements>
-<<<<<<< HEAD
-    <requirement type="package" version="0.1.10">graphclust-wrappers</requirement>
-=======
     <requirement type="package" version="0.1.9">graphclust-wrappers</requirement>
->>>>>>> f70ecd67
   </requirements>
     <stdio>
         <exit_code range="1:" />
