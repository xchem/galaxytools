--- conflicted
+++ resolved
@@ -1,8 +1,4 @@
-<<<<<<< HEAD
 <tool id="gspan" name="structure_to_gspan" version="0.1">
-=======
- <tool id="gspan" name="fasta_to_gspan" version="0.1">
->>>>>>> 7e1c2427
     <requirements>
         <requirement type="package" version="0.2.0">graphclust-wrappers</requirement>
     </requirements>
