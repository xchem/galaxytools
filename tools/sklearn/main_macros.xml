--- conflicted
+++ resolved
@@ -189,13 +189,8 @@
   </xml>
 
   <xml name="bootstrap" token_checked="true" token_help=" ">
-<<<<<<< HEAD
-    <param argument="bootstrap" type="boolean" optional="true" truevalue="booltrue" falsevalue="boolfalse" checked="@CHECKED@" label="Use bootstrap samples for building trees." help="@HELP@"/>
-  </xml>  
-=======
     <param argument="bootstrap" type="boolean" optional="true" truevalue="booltrue" falsevalue="boolflase" checked="@CHECKED@" label="Use bootstrap samples for building trees." help="@HELP@"/>
   </xml>
->>>>>>> 1284aca8
 
   <xml name="criterion" token_help=" ">
     <param argument="criterion" type="select" label="Function to measure the quality of a split"  help=" ">
