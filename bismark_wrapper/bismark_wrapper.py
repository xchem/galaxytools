#!/usr/bin/env python

import argparse
import os
import shutil
import subprocess
import sys
import shlex
import tempfile
import fileinput
import fileinput
from glob import glob

def stop_err( msg ):
    sys.stderr.write( "%s\n" % msg )
    sys.exit()

def __main__():

    print 'tempfile_location',tempfile.gettempdir()
    #Parse Command Line
    parser = argparse.ArgumentParser(description='Wrapper for the bismark bisulfite mapper.')
    parser.add_argument( '-p', '--num-threads', dest='num_threads',
        type=int, default=4, help='Use this many threads to align reads. The default is 4.' )

    parser.add_argument( '--bismark_path', dest='bismark_path', help='Path to the bismark perl scripts' )

    parser.add_argument( '--bowtie2', action='store_true', default=False, help='Running bismark with bowtie2 and not with bowtie.' )

    # input options
    parser.add_argument( '--own-file', dest='own_file', help='' )
    parser.add_argument( '-D', '--indexes-path', dest='index_path', help='Indexes directory; location of .ebwt and .fa files.' )
    parser.add_argument( '-O', '--output', dest='output' )


    parser.add_argument( '--output-report-file', dest='output_report_file' )
    parser.add_argument( '--suppress-header', dest='suppress_header', action="store_true" )

    parser.add_argument( '--mate-paired', dest='mate_paired', action='store_true', help='Reads are mate-paired', default=False)


    parser.add_argument( '-1', '--mate1', dest='mate1',
        help='The forward reads file in Sanger FASTQ or FASTA format.' )
    parser.add_argument( '-2', '--mate2', dest='mate2',
        help='The reverse reads file in Sanger FASTQ or FASTA format.' )

    parser.add_argument( '--output-unmapped-reads', dest='output_unmapped_reads',
        help='Additional output file with unmapped reads (single-end).' )
    parser.add_argument( '--output-unmapped-reads-l', dest='output_unmapped_reads_l',
        help='File name for unmapped reads (left, paired-end).' )
    parser.add_argument( '--output-unmapped-reads-r', dest='output_unmapped_reads_r',
        help='File name for unmapped reads (right, paired-end).' )


    parser.add_argument( '--output-suppressed-reads', dest='output_suppressed_reads',
        help='Additional output file with suppressed reads (single-end).' )
    parser.add_argument( '--output-suppressed-reads-l', dest='output_suppressed_reads_l',
        help='File name for suppressed reads (left, paired-end).' )
    parser.add_argument( '--output-suppressed-reads-r', dest='output_suppressed_reads_r',
        help='File name for suppressed reads (right, paired-end).' )
    parser.add_argument( '--stdout', dest='output_stdout',
        help='File name for the standard output of bismark.' )


    parser.add_argument( '--single-paired', dest='single_paired',
         help='The single-end reads file in Sanger FASTQ or FASTA format.' )

    parser.add_argument( '--fastq', action='store_true', help='Query filetype is in FASTQ format')
    parser.add_argument( '--fasta', action='store_true', help='Query filetype is in FASTA format')
    parser.add_argument( '--phred64-quals', dest='phred64', action="store_true" )


    parser.add_argument( '--skip-reads', dest='skip_reads', type=int )
    parser.add_argument( '--qupto', type=int)


    # paired end options
    parser.add_argument( '-I', '--minins', dest='min_insert' )
    parser.add_argument( '-X', '--maxins', dest='max_insert' )
    parser.add_argument( '--no-mixed', dest='no_mixed', action="store_true" )
    parser.add_argument( '--no-discordant', dest='no_discordant', action="store_true" )

    #parse general options
    # default 20
    parser.add_argument( '--seed-len', dest='seed_len', type=int)
    # default 15
    parser.add_argument( '--seed-extention-attempts', dest='seed_extention_attempts', type=int )
    # default 0
    parser.add_argument( '--seed-mismatches', dest='seed_mismatches', type=int )
    # default 2
    parser.add_argument( '--max-reseed', dest='max_reseed', type=int )
    """
    # default 70
    parser.add_argument( '--maqerr', dest='maqerr', type=int )
    """
    
    """
    The number of megabytes of memory a given thread is given to store path
    descriptors in --best mode. Best-first search must keep track of many paths
    at once to ensure it is always extending the path with the lowest cumulative
    cost. Bowtie tries to minimize the memory impact of the descriptors, but
    they can still grow very large in some cases. If you receive an error message
    saying that chunk memory has been exhausted in --best mode, try adjusting
    this parameter up to dedicate more memory to the descriptors. Default: 512.
    """
    parser.add_argument( '--chunkmbs', type=int, default=512 )

    args = parser.parse_args()

    # Create bismark index if necessary.
    index_dir = ""
    if args.own_file:
        """
            Create a temporary index with the offered files from the user.
            Utilizing the script: bismark_genome_preparation
            bismark_genome_preparation --bowtie2 hg19/
        """
        tmp_index_dir = tempfile.mkdtemp()
        index_path = os.path.join( tmp_index_dir, '.'.join( os.path.split( args.own_file )[1].split( '.' )[:-1] ) )
        try:
            """
                Create a hard link pointing to args.own_file named 'index_path'.fa.
            """
            os.symlink( args.own_file, index_path + '.fa' )
        except Exception, e:
            if os.path.exists( tmp_index_dir ):
                shutil.rmtree( tmp_index_dir )
            stop_err( 'Error in linking the reference database.\n' + str( e ) )
        # bismark_genome_preparation needs the complete path to the folder in which the database is stored
        if args.bowtie2:
            cmd_index = 'bismark_genome_preparation --bowtie2 %s ' % ( tmp_index_dir )
        else:
            cmd_index = 'bismark_genome_preparation %s ' % ( tmp_index_dir )
        if args.bismark_path:
            if os.path.exists(args.bismark_path):
                # add the path to the bismark perl scripts, that is needed for galaxy
                cmd_index = os.path.join(args.bismark_path, cmd_index)
            else:
                # assume the same directory as that script
                cmd_index = 'perl %s' % os.path.join(os.path.realpath(os.path.dirname(__file__)), cmd_index)
        try:
            tmp = tempfile.NamedTemporaryFile( dir=tmp_index_dir ).name
            tmp_stderr = open( tmp, 'wb' )
            proc = subprocess.Popen( args=cmd_index, shell=True, cwd=tmp_index_dir, stdout=open(os.devnull, 'wb'), stderr=tmp_stderr.fileno() )
            returncode = proc.wait()
            tmp_stderr.close()
            # get stderr, allowing for case where it's very large
            tmp_stderr = open( tmp, 'rb' )
            stderr = ''
            buffsize = 1048576
            try:
                while True:
                    stderr += tmp_stderr.read( buffsize )
                    if not stderr or len( stderr ) % buffsize != 0:
                        break
            except OverflowError:
                pass
            tmp_stderr.close()
            if returncode != 0:
                raise Exception, stderr
        except Exception, e:
            if os.path.exists( tmp_index_dir ):
                shutil.rmtree( tmp_index_dir )
            stop_err( 'Error indexing reference sequence\n' + str( e ) )
        index_dir = tmp_index_dir
    else:
        # bowtie path is the path to the index directory and the first path of the index file name
        index_dir = os.path.dirname( args.index_path )

    # Build bismark command
    tmp_bismark_dir = tempfile.mkdtemp( dir='/data/0/galaxy_db/tmp/' )
    output_dir = os.path.join( tmp_bismark_dir, 'results')
    cmd = 'bismark %(args)s --bam --temp_dir %(tmp_bismark_dir)s -o %(output_dir)s --quiet %(genome_folder)s %(reads)s'

    if args.fasta:
        # he query input files (specified as mate1,mate2 or singles) are FastA
        cmd = '%s %s' % (cmd, '--fasta')
    elif args.fastq:
        cmd = '%s %s' % (cmd, '--fastq')

    if args.bismark_path:
        # add the path to the bismark perl scripts, that is needed for galaxy
        if os.path.exists(args.bismark_path):
            cmd = os.path.join(args.bismark_path, cmd)
        else:
            # assume the same directory as that script
            cmd = 'perl %s' % os.path.join(os.path.realpath(os.path.dirname(__file__)), cmd)

    arguments = {
        'genome_folder': index_dir,
        'args': '',
        'tmp_bismark_dir': tmp_bismark_dir,
        'output_dir': output_dir,
        }

    additional_opts = ''
    # Set up the reads
    if args.mate_paired:
        # paired-end reads library
        reads = '-1 %s ' % ( args.mate1 )
        reads += ' -2 %s ' % ( args.mate2 )
        additional_opts += ' -I %s -X %s ' % (args.min_insert, args.max_insert)
    else:
        # single paired reads library
        reads = ' %s ' % ( args.single_paired )


    if not args.bowtie2:
        # use bowtie specific options
        #additional_opts += ' --best ' # bug in bismark, --best is not available as option. Only --non-best, best-mode is activated by default
        if args.seed_mismatches:
            # --seedmms
            additional_opts += ' -n %s ' % args.seed_mismatches
        if args.seed_len:
            # --seedlen
            additional_opts += ' -l %s ' % args.seed_len

    # alignment options
    if args.bowtie2:
        additional_opts += ' -p %s --bowtie2 ' % args.num_threads
        if args.seed_mismatches:
            additional_opts += ' -N %s ' % args.seed_mismatches
        if args.seed_len:
            additional_opts += ' -L %s ' % args.seed_len
        if args.seed_extention_attempts:
            additional_opts += ' -D %s ' % args.seed_extention_attempts
        if args.max_reseed:
            additional_opts += ' -R %s ' % args.max_reseed
        if args.no_discordant:
            additional_opts += ' --no-discordant '
        if args.no_mixed:
            additional_opts += ' --no-mixed '
    """
    if args.maqerr:
        additional_opts += ' --maqerr %s ' % args.maqerr
    """
    if args.skip_reads:
        additional_opts += ' --skip %s ' % args.skip_reads
    if args.qupto:
        additional_opts += ' --qupto %s ' % args.qupto
    if args.phred64:
        additional_opts += ' --phred64-quals '
    if args.suppress_header:
        additional_opts += ' --sam-no-hd  '
    if args.output_unmapped_reads or ( args.output_unmapped_reads_l and args.output_unmapped_reads_r):
        additional_opts += ' --un '
    if args.output_suppressed_reads or ( args.output_suppressed_reads_l and args.output_suppressed_reads_r):
        additional_opts += ' --ambiguous '

    arguments.update( {'args': additional_opts, 'reads': reads} )

    # Final bismark command:
    cmd = cmd % arguments
    print 'bismark_cmd:', cmd
    #sys.stderr.write( cmd )
    #sys.exit(1)
    # Run
    try:
        tmp_out = tempfile.NamedTemporaryFile().name
        tmp_stdout = open( tmp_out, 'wb' )
        tmp_err = tempfile.NamedTemporaryFile().name
        tmp_stderr = open( tmp_err, 'wb' )
        proc = subprocess.Popen( args=cmd, shell=True, cwd=".", stdout=tmp_stdout, stderr=tmp_stderr )
        returncode = proc.wait()

        if returncode != 0:
            tmp_stderr.close()
            # get stderr, allowing for case where it's very large
            tmp_stderr = open( tmp_err, 'rb' )
            stderr = ''
            buffsize = 1048576
            try:
                while True:
                    stderr += tmp_stderr.read( buffsize )
                    if not stderr or len( stderr ) % buffsize != 0:
                        break
            except OverflowError:
                pass

            raise Exception, stderr

        # TODO: look for errors in program output.
    except Exception, e:
        stop_err( 'Error in bismark:\n' + str( e ) )

    # collect and copy output files
    if args.output_report_file:
        output_report_file = open(args.output_report_file, 'w+')
        for line in fileinput.input(glob( os.path.join( output_dir, '*report.txt') )):
            output_report_file.write(line)
        output_report_file.close()


    if args.output_suppressed_reads:
        shutil.move( glob(os.path.join( output_dir, '*ambiguous_reads.txt'))[0], args.output_suppressed_reads )
    if args.output_suppressed_reads_l:
        shutil.move( glob(os.path.join( output_dir, '*ambiguous_reads_1.txt'))[0], args.output_suppressed_reads_l )
    if args.output_suppressed_reads_r:
        shutil.move( glob(os.path.join( output_dir, '*ambiguous_reads_2.txt'))[0], args.output_suppressed_reads_r )

    if args.output_unmapped_reads:
        shutil.move( glob(os.path.join( output_dir, '*unmapped_reads.txt'))[0], args.output_unmapped_reads )
    if args.output_unmapped_reads_l:
        shutil.move( glob(os.path.join( output_dir, '*unmapped_reads_1.txt'))[0], args.output_unmapped_reads_l )
    if args.output_unmapped_reads_r:
        shutil.move( glob(os.path.join( output_dir, '*unmapped_reads_2.txt'))[0], args.output_unmapped_reads_r )

    try:
        """
            merge all bam files
        """
        tmp_out = tempfile.NamedTemporaryFile( dir=output_dir ).name
        tmp_stdout = open( tmp_out, 'wb' )
        tmp_err = tempfile.NamedTemporaryFile( dir=output_dir ).name
        tmp_stderr = open( tmp_err, 'wb' )

        tmp_res = tempfile.NamedTemporaryFile( dir= output_dir).name

        bam_files = glob( os.path.join( output_dir, '*.bam') )
        if len( bam_files ) > 1:
            cmd = 'samtools merge -@ %s -f - %s ' % ( args.num_threads, ' '.join( bam_files ) )

            p1 = subprocess.Popen( args=shlex.split( cmd ), stdout=subprocess.PIPE )
            proc = subprocess.Popen( ['samtools', 'sort', '-@', args.num_threads, '-', tmp_res], stdin=p1.stdout, stdout=tmp_stdout, stderr=tmp_stderr )
        else:
<<<<<<< HEAD
            proc = subprocess.Popen( ['samtools', 'sort', bam_files[0], tmp_res], stdout=tmp_stdout, stderr=tmp_stderr )
=======
            proc = subprocess.Popen( ['samtools', 'sort', '-@', args.num_threads, bam_files[0], tmp_res], stdin=p1.stdout, stdout=tmp_stdout, stderr=tmp_stderr )
>>>>>>> 73b77818

        returncode = proc.wait()
        tmp_stdout.close()
        tmp_stderr.close()
        if returncode != 0:
            raise Exception, open( tmp_stderr.name ).read()

        bam_path = "%s.bam" % tmp_res
        if os.path.exists( bam_path ):
            shutil.copy( bam_path, args.output )
        else:
            stop_err( 'BAM file no found:\n' + str( bam_path ) )

    # TODO: look for errors in program output.
    except Exception, e:
        stop_err( 'Error in merging bam files:\n' + str( e ) )


    if args.output_stdout:
        # copy the temporary saved stdout from bismark
        shutil.move( tmp_out, args.output_stdout )

    # Clean up temp dirs
    if args.own_file:
        if os.path.exists( tmp_index_dir ):
            shutil.rmtree( tmp_index_dir )
    if os.path.exists( tmp_bismark_dir ):
        shutil.rmtree( tmp_bismark_dir )
    if os.path.exists( output_dir ):
        shutil.rmtree( output_dir )

if __name__=="__main__": __main__()<|MERGE_RESOLUTION|>--- conflicted
+++ resolved
@@ -323,11 +323,7 @@
             p1 = subprocess.Popen( args=shlex.split( cmd ), stdout=subprocess.PIPE )
             proc = subprocess.Popen( ['samtools', 'sort', '-@', args.num_threads, '-', tmp_res], stdin=p1.stdout, stdout=tmp_stdout, stderr=tmp_stderr )
         else:
-<<<<<<< HEAD
-            proc = subprocess.Popen( ['samtools', 'sort', bam_files[0], tmp_res], stdout=tmp_stdout, stderr=tmp_stderr )
-=======
-            proc = subprocess.Popen( ['samtools', 'sort', '-@', args.num_threads, bam_files[0], tmp_res], stdin=p1.stdout, stdout=tmp_stdout, stderr=tmp_stderr )
->>>>>>> 73b77818
+            proc = subprocess.Popen( ['samtools', 'sort', '-@', args.num_threads, bam_files[0], tmp_res], stdin=stdout, stdout=tmp_stdout, stderr=tmp_stderr )
 
         returncode = proc.wait()
         tmp_stdout.close()
