#!/usr/bin/env python

"""
Description of the sticky end concept and what does the marking mean. what is the reaction matrix and so on ....

Copyright 2013 B. Gruening and Hitesh Patel

version: 0.3
"""

import openbabel
openbabel.obErrorLog.StopLogging()
import os
import re
import sys
import pybel
import shutil
import logging
import argparse
import tempfile
import cStringIO
import subprocess
import multiprocessing

from cheminfolib import split_smi_library, check_filetype, CountLines


original_atomic_num_mapping = {89:6,90:7,91:6,92:8,93:6,94:7,95:6,96:7,97:6,98:8,99:6,100:6,101:7,102:6,103:7,104:6,105:7,106:6,107:7,108:16}
atomic_num_regex = re.compile(r'(Ac|Th|Pa|U|Np|Pu|Am|Cm|Bk|Cf|Es|Fm|Md|No|Lr|Rf|Db|Sg|Bh|Hs)')


def unique_files( file_paths, unique_file, temp = False ):
    """
        Concatenate files and makes them unique afterwarts, utilising the GNU `sort` and `cat` tools.
        file_paths is a list of at least one file path.
        unique_file is a file-object, ready to write into it.
    """
    try:
        if not file_paths:
            sys.stdout.write('You need to specify at least one file to run that function.\n')
            sys.exit('FileNotFound %s' % temp)

        # concat the files with python, because cat on the commandline has a limited argument list
        concat = tempfile.NamedTemporaryFile(dir=temp_dir, delete=False)
        for filename in file_paths:
            shutil.copyfileobj(open(filename, 'rb'), concat)
        concat.close()
        p2 = subprocess.Popen(['sort', '-u', '-k', '1,1'], stdin=open(concat.name), stdout=unique_file) #send p1's output to p2
    except Exception, err:
        sys.stderr.write("Error invoking command:\n%s\n" % (err))
        raise
    stdout, stderr = p2.communicate()
    return_code = p2.returncode

    if return_code:
        sys.stdout.write(stdout)
        sys.stderr.write(stderr)
        sys.stderr.write("Return error code %i from command:\n" % return_code)
        sys.stderr.write("%s\n" % cmd)
    unique_file.close()
    os.remove(concat.name)
    return return_code


def read_reaction_matrix():
    """
        Reads the reaction matrix from a external file.
        This matrix specifies which sticky ends are allowed to be merged together.
        We read a comma separated matrix and stores them into a dictionary of dictionaries to access every cell easyly.
    """

    reaction_matrix_raw = """
    0,1,0,1,0,0,0,1,0,0,0,0,0,0,0,0,0,0,0,0
    1,0,1,0,0,0,1,0,0,0,0,0,0,0,0,0,0,0,0,0
    0,1,0,1,0,0,0,1,0,0,0,0,0,0,0,0,0,0,0,0
    1,0,1,0,0,0,0,0,0,0,0,0,0,0,0,0,0,0,0,0
    0,0,0,0,0,1,0,0,0,0,0,0,0,0,0,0,0,0,0,0
    0,0,0,0,1,0,0,0,0,0,0,0,0,0,0,0,0,0,0,0
    0,1,0,0,0,0,0,1,0,0,0,0,0,0,0,0,0,0,0,0
    1,0,1,0,0,0,1,0,0,0,0,0,0,0,0,0,0,0,0,0
    0,0,0,0,0,0,0,0,0,1,0,0,0,0,0,0,0,0,0,0
    0,0,0,0,0,0,0,0,1,0,0,0,0,0,0,0,0,0,0,0
    0,0,0,0,0,0,0,0,0,0,1,0,0,0,0,0,0,0,0,0
    0,0,0,0,0,0,0,0,0,0,0,0,1,0,0,0,0,0,0,0
    0,0,0,0,0,0,0,0,0,0,0,1,0,0,0,0,0,0,0,0
    0,0,0,0,0,0,0,0,0,0,0,0,0,0,1,0,0,0,0,0
    0,0,0,0,0,0,0,0,0,0,0,0,0,1,0,0,0,0,0,0
    0,0,0,0,0,0,0,0,0,0,0,0,0,0,0,0,1,0,0,0
    0,0,0,0,0,0,0,0,0,0,0,0,0,0,0,1,0,0,0,0
    0,0,0,0,0,0,0,0,0,0,0,0,0,0,0,0,0,1,0,0
    0,0,0,0,0,0,0,0,0,0,0,0,0,0,0,0,0,0,0,1
    0,0,0,0,0,0,0,0,0,0,0,0,0,0,0,0,0,0,1,0
    """
    reaction_matrix = {}
    row_name = 89
    for line in reaction_matrix_raw.split('\n'):
        line = line.strip()
        if not line:
            continue
        b = dict(zip(range(89,109), map(int, line.split(',') ) ))
        reaction_matrix[row_name] = b
        row_name += 1
    return reaction_matrix


def get_replaced_atoms(molecule):
    """
        Extracts a tuple of (atomic_number, idx) from each atom and creates a dictionary out of it.
        Key = atomic_number and Value = idx of the molecule.
        Only atoms with a atomic_number between 89 and 109 are processed. Theses are the marked atoms, the sticky ends.
    """
    return list( [(a.atomicnum,  a.idx) for a in molecule.atoms if a.atomicnum in range(89,109) ] )


def replace_markers( mol ):
    """
        Replace all markers with the corresponding original atomicnumbers
    """
    #[atom.OBAtom.SetAtomicNum( original_atomic_num_mapping[ atom.atomicnum ] ) for atom in mol.atoms if atom.atomicnum in range(89,109)]
    for atom in mol.atoms:
        if atom.atomicnum in range(89,109):
            atom.OBAtom.SetAtomicNum( original_atomic_num_mapping[ atom.atomicnum ] )
    return mol


def check_constraint( mol, options ):
    """
        Check if a molecule satisfy the given constraints.
    """
    if mol.molwt > options.molwt:
        return False
    return True


def is_fragment( smiles ):
    """
        Checks if the molecule has a marker defined. If so return True, otherweise False.
        If the mol is a string we assume a SMILES input and convert it to a real pybel molecule
    """
    if type(smiles) != type(''):
        smiles = smiles.write('smi').split()[0]
    hits = len(atomic_num_regex.findall( smiles ))
    return hits


reaction_matrix = read_reaction_matrix()
def merge(mol_one, mol_two, options, mark_fragments = False):
    """
        Main merge function.
        Two pybel molecules are passed to that function and the possible bonds that can be created are looked up.
        Merge mol_two inside mol_one.
    """
    temp_results = list()
    temp_fragments = list()

    replaced_atoms_1 = get_replaced_atoms(mol_one)
    replaced_atoms_2 = get_replaced_atoms(mol_two)

    mol_one_smiles = mol_one.write('smi').split()[0]
    mol_two_smiles = mol_two.write('smi').split()[0]
    possible_bonds = []
    for atomicnum_atom1, idx_atom1 in replaced_atoms_1:
        for atomicnum_atom2, idx_atom2 in replaced_atoms_2:
            if reaction_matrix[ atomicnum_atom1 ][ atomicnum_atom2 ] == 1:
                """ 
                    in the special case of alkene we need to take the bond 
                    order into account, to create a double bond 
                """
                if atomicnum_atom1 == 99:
                    bond_order = 2
                else:
                    bond_order = 1
                possible_bonds.append( [idx_atom1, idx_atom2, bond_order] )

    no_fragments = True
    no_result = True
    # Create each possible bond and build a new molecule
    for bond_atom1, bond_atom2, bond_order in possible_bonds:
        # merge two molecules together with the concatination of SMILES
        # that step is necessary to reserve the atom-order
        concat_mol = pybel.readstring('smi', "%s.%s" % (mol_one_smiles, mol_two_smiles) )
        mol_one_atom_count = len(mol_one.atoms)

        # build the bond between two atoms
        # the assumption is, when we cancatenate whith the SMILES trick, the atom-order remains the same.
        # For the second molecule all atomnums are increased by the number of atoms in molecule one.
        try:
            concat_mol.OBMol.AddBond( bond_atom1, bond_atom2 + mol_one_atom_count, bond_order)
            # replace only bond making markers with the original atom type
            concat_mol.OBMol.GetAtom(bond_atom1).SetAtomicNum( original_atomic_num_mapping[ concat_mol.OBMol.GetAtom(bond_atom1).GetAtomicNum() ] )
            concat_mol.OBMol.GetAtom(bond_atom2 + mol_one_atom_count).SetAtomicNum( original_atomic_num_mapping[ concat_mol.OBMol.GetAtom(bond_atom2 + mol_one_atom_count).GetAtomicNum() ] )
        except:
            loggin.debug( "Bond could not be created for the following molecule.\nBond1: %s - Bond2: %s - SMILES: %s.%s\n" % (bond_atom1, bond_atom2, mol_one_smiles, mol_two_smiles) )
            return [], []

        """
            An initial fragment has no title or no "Fragment1:" included. At that point add a counter to the header, called 'sticky_ends:'
            We iterate over all fragments that still have that header set and decrease it everytime we see that fragment.
            If the counter is gone or null, we will not process these compound further.
        """
        sticky_ends = False

        if mark_fragments:
            if mol_one.title.find('sticky_ends:') != -1:
                tokens = mol_one.title.split(':')
                sticky_ends = int(tokens[1]) -1
                concat_mol.title = re.sub('sticky_ends:\d*:', 'sticky_ends:%s:' % ( sticky_ends ), mol_one.title)
                #logging.debug('decrease sticky ends to: %s' % sticky_ends)
            elif mol_one.title.strip() or mol_one.title.find('Fragment1:') == -1:
                """
                    set initial fragment counter to the count of all possible replacements -1, 
                    because we already did one replacement
                """
                sticky_ends = max(len(replaced_atoms_1), len(replaced_atoms_2))
                concat_mol.title = 'sticky_ends:%s:' % sticky_ends
                #logging.debug('set sticky end count: %s' % sticky_ends)

        # save the parent fragments to the SMILES header
        #concat_mol.title += 'Fragment1: %s Fragment2: %s' % (mol_one_smiles, mol_two_smiles)

        concat_mol_smiles = smi2can( concat_mol )
        true_mol = replace_markers(concat_mol)
        true_mol.title = ''

        if check_constraint( true_mol, options ):
            temp_results.append( smi2can( true_mol ) )
            no_result = False
            if is_fragment( concat_mol_smiles.split()[0] ):
                if mark_fragments and sticky_ends == 0:
                    continue
                temp_fragments.append( concat_mol_smiles )
                no_fragments = False

    return temp_results, temp_fragments


def test(options):
    """
        Small test case.
    """
    
    # change the molwt temporary to a higher level, reset it afterwards
    options_temp = options.molwt
    options.molwt = 10000
    mol_one = pybel.readstring('can','[Th]c1ccc(cc1)[Ac]=O')
    mol_two = pybel.readstring('can','[Th]c1ccc(cc1)[Ac]=O')

    result, temp = merge(mol_one, mol_two, options)
    result = temp.pop().split('\t')[0]
    assert result == 'O=[Ac]c1ccc(cc1)NC(=O)c1ccc(cc1)[Th]'

    options.molwt = options_temp


def smi2can( mol ):
    """
        convert the pybel molecule object to a canonical SMILES string
        The same as:
        obabel -:'Cc1ccc(cc1)C(=CCC=CCN(c1cc(N)[n+](c(n1)N)[O-])C)c1ccccn1' -ocan -e -d -b -xci
    """
    conv = pybel.ob.OBConversion()
    conv.SetOutFormat("can")
    conv.SetOptions("i", conv.OUTOPTIONS)
    conv.SetOptions("c", conv.OUTOPTIONS)
    mol.OBMol.ConvertDativeBonds()
    mol.OBMol.DeleteHydrogens()
    can_smiles = conv.WriteString(mol.OBMol)
    return can_smiles


def clean( trash_list ):
    """
        remove temporary files from hard drive
        trash_list is a list with paths, either dirs or files
    """
    while trash_list:
        path = trash_list.pop()
        if os.path.exists( path ):
            if os.path.isdir( path ):
                shutil.rmtree( path )
            else:
                os.remove( path )


def mp_helper(file_one, file_two, mark_fragments = False):
    """
        Helper function for the multiprocessing library.
        Two fragment files gets passed and we merge all against all molecules in that two files.
    """
    results = list()
    fragments = list()
    for mol_one in pybel.readfile( 'smi', file_one ):
        for i,mol_two in enumerate(pybel.readfile( 'smi', file_two )):
            result, fragment = merge(mol_two,mol_one, options, mark_fragments)
            if result:
                results.extend( result )
            if fragment:
                fragments.extend( fragment )

    fragment_return, molecule_return = None, None
    if fragments:
        fragment_file = tempfile.NamedTemporaryFile(dir=temp_dir, delete=False)
        fragment_file.writelines( fragments )
        fragment_file.close()
        fragment_return = fragment_file.name
    if results:
        result_file = tempfile.NamedTemporaryFile(dir=temp_dir, delete=False)
        result_file.writelines( results )
        result_file.close()
        molecule_return = result_file.name
    return molecule_return, fragment_return


def mp_helper_special_mode(one_fragment, fragment_file_chunks, molecule_dependent_iter_depth = False, chunk_size = 100):
    results = list()
    # one_fragment in a list of one fragment
    fragments = one_fragment

    def mp_callback(res):
        r, f = res
        if r:
            results.append(r)
        if f:
            fragments.append(f)

    for counter, fragment_file_two in enumerate( fragment_file_chunks ):
        combined_fragments = tempfile.NamedTemporaryFile(dir=temp_dir, prefix='tmp_fragments_', delete=False)
        unique_files( fragments, combined_fragments, '1' )

        #logging.debug('fragments (%s)' % ( open(combined_fragments.name).read().strip() ))
        if counter > 0:
            clean( fragments )
        fragments = [combined_fragments.name]
        #logging.debug('Linecount: %s (%s) - loop-counter (%s)' % ( CountLines( combined_fragments.name ), combined_fragments.name, counter))

        splitted_files = split_smi_library( combined_fragments.name, chunk_size )
        logging.info('Fragments to process: %s (%s); Files to process: %s (%s)' % ( CountLines(combined_fragments.name), combined_fragments.name, len(splitted_files), counter) )

        pool = multiprocessing.Pool( options.processors )
        for fragment_file in splitted_files:
            pool.apply_async(mp_helper, args=(fragment_file_two, fragment_file, options.molecule_dependent_iter_depth), callback=mp_callback)
        pool.close()
        pool.join()
        clean( splitted_files )

    if results:
        combined_results = tempfile.NamedTemporaryFile(dir=temp_dir, prefix='tmp_results_', delete=False)
        unique_files( results, combined_results, '2' )
        clean( results )
        return combined_results.name
    else:
        return False


if __name__ == '__main__':
    parser = argparse.ArgumentParser(description='Splits a molecule to several fragments.')

    parser.add_argument("-i", "--input", dest="input_path",
                    required=True,
                    help="Path to the input file.")

    parser.add_argument("-o", "--output", type=argparse.FileType('w'),
                    default=sys.stdout,
                    help="Path to the output file.")

    parser.add_argument("--tempdir", default=tempfile.gettempdir(),
                    help="Specify a temporary directory to use.")

    parser.add_argument("--molwt-cutoff", dest="molwt", type=int,
                    default=1000,
                    help="Limiting the molecular weight of produced molecules. [1000]")

    parser.add_argument("--max-iteration-depth", dest="max_depth", type=int,
                    default=2,
                    help="Max iteration depth. Only used when --mdid-off is specified. [2]")

    parser.add_argument("--mdid-off", dest="molecule_dependent_iter_depth", action="store_false",
                    default=True,
                    help="Disable molecule dependent iteration depth. If specified the options is deactivated and --max-iteration-depth is taken into account.")

    parser.add_argument('-v', action='append_const', const=1, help="Verbose output")

    parser.add_argument('-p', '--processors', type=int, 
        default=multiprocessing.cpu_count())

    options = parser.parse_args()

    log_level = logging.WARNING

    verb_level = 0
    if options.v:
        verb_level = sum(options.v)
    if verb_level >= 2:
        log_level = logging.DEBUG
    elif verb_level == 1:
        log_level = logging.INFO

    logging.basicConfig(level=log_level)
    test(options)

    temp_dir = tempfile.mkdtemp(dir=options.tempdir)
    unique_compounds = set()
    multiple_merge_compounds = set()
    trash_list = list()

    unique_input_raw = tempfile.NamedTemporaryFile(dir=temp_dir, delete=False)
    unique_files( [options.input_path], unique_input_raw )
    unique_input_raw.close()

    unique_input = tempfile.NamedTemporaryFile(dir=temp_dir, delete=False)
    unique_input_non_fragments = tempfile.NamedTemporaryFile(dir=temp_dir, delete=False)
    non_fragment_counter = 0
    for mol in open( unique_input_raw.name ):
        mol = mol.strip()
        if mol:
            if is_fragment(mol):
                unique_input.write('%s\n' % mol)
            else:
                non_fragment_counter += 1
                unique_input_non_fragments.write('%s\n' % mol)
    logging.info('Your input file contains %s non-fragment molecules. These molecules will be merged back in the end-results.' % non_fragment_counter)
    trash_list.append( unique_input_raw.name )
    unique_input.close()
    unique_input_non_fragments.close()

    ##### get a clue out of the input file
    #for line in open(unique_input.name):
    #    if is_fragment(line) >= 4:
    #        print line.strip()
    #        #print is_fragment(line)
    #sys.exit()
    result_files = list()
    result_files.append( unique_input_non_fragments.name )
    """
        special mode
    """
    splitted_files = split_smi_library( unique_input.name, 1 )
    trash_list.extend( splitted_files )

    for counter, fragment_file_one in enumerate( splitted_files ):
        logging.debug('Fragment-file content %s (%s)' % (open(fragment_file_one).read().strip(), counter))
        #pool.apply_async(mp_helper_special_mode, args=( [fragment_file_one], splitted_files, options.molecule_dependent_iter_depth ), callback=log_result_special_mode)
<<<<<<< HEAD
        log_result_special_mode(mp_helper_special_mode( [fragment_file_one], splitted_files, options.molecule_dependent_iter_depth ))
=======
        res = mp_helper_special_mode( [fragment_file_one], splitted_files, options.molecule_dependent_iter_depth )
        if res:
            result_files.append( res )
>>>>>>> 3bd64374


    temp_final_result = tempfile.NamedTemporaryFile(dir=temp_dir, delete=False)
    trash_list.append(temp_final_result.name)
    unique_files( result_files, temp_final_result )
    temp_final_result.close()
    # delete the title from the smiles to save disc-space
    for line in open(temp_final_result.name):
        options.output.write( '%s\t\n' % line.strip().split('\t')[0] )

    if not type(options.output.name) != str():
        logging.info('Results are written to %s (%s).' % (options.output.name, CountLines( options.output.name )))
    trash_list.extend( result_files )
    trash_list.append( temp_dir )
    logging.info('Cleaning temporary files.')
    clean( trash_list )
    options.output.close()

<|MERGE_RESOLUTION|>--- conflicted
+++ resolved
@@ -439,14 +439,9 @@
 
     for counter, fragment_file_one in enumerate( splitted_files ):
         logging.debug('Fragment-file content %s (%s)' % (open(fragment_file_one).read().strip(), counter))
-        #pool.apply_async(mp_helper_special_mode, args=( [fragment_file_one], splitted_files, options.molecule_dependent_iter_depth ), callback=log_result_special_mode)
-<<<<<<< HEAD
-        log_result_special_mode(mp_helper_special_mode( [fragment_file_one], splitted_files, options.molecule_dependent_iter_depth ))
-=======
         res = mp_helper_special_mode( [fragment_file_one], splitted_files, options.molecule_dependent_iter_depth )
         if res:
             result_files.append( res )
->>>>>>> 3bd64374
 
 
     temp_final_result = tempfile.NamedTemporaryFile(dir=temp_dir, delete=False)
