<tool id="ctb_np-likeness-calculator" name="Natural Product" version="0.2">
    <description>likeness calculator</description>
    <parallelism method="multi" split_inputs="infile" split_mode="to_size" split_size="100" shared_inputs="" merge_outputs="outfile,outfragments"></parallelism>
    <requirements>
        <requirement type="package" version="2.0">np-likeness-scorer</requirement>
    </requirements>
    <command>
        java -jar \$NPLS_JAR_PATH/NP-Likeness-2.0.jar
            -in "${infile}"
            -out "${outfile}"
            #if $reconstruct_fragments:
                -reconstructFragments true
                -outFragments $outfragments
            #end if
    </command>
    <stdio>
        <exit_code range="1:" />
        <exit_code range=":-1" />
    </stdio>
    <inputs>
        <param format="smi,sdf" name="infile" type="data" label="Molecule file" help="Dataset missing? See TIP below"/>
        <param name='reconstruct_fragments' type='boolean' label='Fragments-scores are written out in SMILES format' truevalue='' falsevalue='' />
    </inputs>
    <outputs>
        <data format="sdf" name="outfile" />
        <data format="tabular" name="outfragments">
            <filter>reconstruct_fragments is True</filter>
        </data>
    </outputs>
    <tests>
    </tests>
    <help>


.. class:: infomark

**What this tool does**

The `Natural-Product-Likeness Scorer`_ calculates the Natural Product(NP)-likeness of a molecule, i.e. the similarity of the molecule to the structure space covered by known natural products. The more positive the score, the higher is the NP-likeness and vice versa.

.. _Natural-Product-Likeness Scorer: http://sourceforge.net/projects/np-likeness/

<<<<<<< HEAD
The `Natural-Product-Likeness Scorer`_ is an open-source, open-data re-implementation of 
Peter Ertls previous work [2] and calculates a natural product-likeness score.
=======
.. image:: $PATH_TO_IMAGES/score_distribution.png
>>>>>>> 67ce87e8


-----

.. class:: infomark

**Cite**

| KV Jayaseelan, C Steinbeck, P Moreno, A Truszkowski, P Ertl - `Natural product-likeness score revisited: an open-source, open-data implementation`_
| 
| P Ertl, S Roggo, and A Schuffenhauer - `Natural product-likeness score and its application for prioritization of compound libraries`_

.. _`Natural product-likeness score revisited: an open-source, open-data implementation`: http://www.biomedcentral.com/1471-2105/13/106/abstract
.. _`Natural product-likeness score and its application for prioritization of compound libraries`: http://www.ncbi.nlm.nih.gov/pubmed/18034468

    </help>
</tool>
<|MERGE_RESOLUTION|>--- conflicted
+++ resolved
@@ -1,65 +1,60 @@
-<tool id="ctb_np-likeness-calculator" name="Natural Product" version="0.2">
-    <description>likeness calculator</description>
-    <parallelism method="multi" split_inputs="infile" split_mode="to_size" split_size="100" shared_inputs="" merge_outputs="outfile,outfragments"></parallelism>
-    <requirements>
-        <requirement type="package" version="2.0">np-likeness-scorer</requirement>
-    </requirements>
-    <command>
-        java -jar \$NPLS_JAR_PATH/NP-Likeness-2.0.jar
-            -in "${infile}"
-            -out "${outfile}"
-            #if $reconstruct_fragments:
-                -reconstructFragments true
-                -outFragments $outfragments
-            #end if
-    </command>
-    <stdio>
-        <exit_code range="1:" />
-        <exit_code range=":-1" />
-    </stdio>
-    <inputs>
-        <param format="smi,sdf" name="infile" type="data" label="Molecule file" help="Dataset missing? See TIP below"/>
-        <param name='reconstruct_fragments' type='boolean' label='Fragments-scores are written out in SMILES format' truevalue='' falsevalue='' />
-    </inputs>
-    <outputs>
-        <data format="sdf" name="outfile" />
-        <data format="tabular" name="outfragments">
-            <filter>reconstruct_fragments is True</filter>
-        </data>
-    </outputs>
-    <tests>
-    </tests>
-    <help>
-
-
-.. class:: infomark
-
-**What this tool does**
-
-The `Natural-Product-Likeness Scorer`_ calculates the Natural Product(NP)-likeness of a molecule, i.e. the similarity of the molecule to the structure space covered by known natural products. The more positive the score, the higher is the NP-likeness and vice versa.
-
-.. _Natural-Product-Likeness Scorer: http://sourceforge.net/projects/np-likeness/
-
-<<<<<<< HEAD
-The `Natural-Product-Likeness Scorer`_ is an open-source, open-data re-implementation of 
-Peter Ertls previous work [2] and calculates a natural product-likeness score.
-=======
-.. image:: $PATH_TO_IMAGES/score_distribution.png
->>>>>>> 67ce87e8
-
-
------
-
-.. class:: infomark
-
-**Cite**
-
-| KV Jayaseelan, C Steinbeck, P Moreno, A Truszkowski, P Ertl - `Natural product-likeness score revisited: an open-source, open-data implementation`_
-| 
-| P Ertl, S Roggo, and A Schuffenhauer - `Natural product-likeness score and its application for prioritization of compound libraries`_
-
-.. _`Natural product-likeness score revisited: an open-source, open-data implementation`: http://www.biomedcentral.com/1471-2105/13/106/abstract
-.. _`Natural product-likeness score and its application for prioritization of compound libraries`: http://www.ncbi.nlm.nih.gov/pubmed/18034468
-
-    </help>
-</tool>
+<tool id="ctb_np-likeness-calculator" name="Natural Product" version="0.2">
+    <description>likeness calculator</description>
+    <parallelism method="multi" split_inputs="infile" split_mode="to_size" split_size="100" shared_inputs="" merge_outputs="outfile,outfragments"></parallelism>
+    <requirements>
+        <requirement type="package" version="2.0">np-likeness-scorer</requirement>
+    </requirements>
+    <command>
+        java -jar \$NPLS_JAR_PATH/NP-Likeness-2.0.jar
+            -in "${infile}"
+            -out "${outfile}"
+            #if $reconstruct_fragments:
+                -reconstructFragments true
+                -outFragments $outfragments
+            #end if
+    </command>
+    <stdio>
+        <exit_code range="1:" />
+        <exit_code range=":-1" />
+    </stdio>
+    <inputs>
+        <param format="smi,sdf" name="infile" type="data" label="Molecule file" help="Dataset missing? See TIP below"/>
+        <param name='reconstruct_fragments' type='boolean' label='Fragments-scores are written out in SMILES format' truevalue='' falsevalue='' />
+    </inputs>
+    <outputs>
+        <data format="sdf" name="outfile" />
+        <data format="tabular" name="outfragments">
+            <filter>reconstruct_fragments is True</filter>
+        </data>
+    </outputs>
+    <tests>
+    </tests>
+    <help>
+
+
+.. class:: infomark
+
+**What this tool does**
+
+The `Natural-Product-Likeness Scorer`_ calculates the Natural Product(NP)-likeness of a molecule, i.e. the similarity of the molecule to the structure space covered by known natural products. The more positive the score, the higher is the NP-likeness and vice versa.
+
+.. _Natural-Product-Likeness Scorer: http://sourceforge.net/projects/np-likeness/
+
+.. image:: $PATH_TO_IMAGES/score_distribution.png
+
+
+-----
+
+.. class:: infomark
+
+**Cite**
+
+| KV Jayaseelan, C Steinbeck, P Moreno, A Truszkowski, P Ertl - `Natural product-likeness score revisited: an open-source, open-data implementation`_
+| 
+| P Ertl, S Roggo, and A Schuffenhauer - `Natural product-likeness score and its application for prioritization of compound libraries`_
+
+.. _`Natural product-likeness score revisited: an open-source, open-data implementation`: http://www.biomedcentral.com/1471-2105/13/106/abstract
+.. _`Natural product-likeness score and its application for prioritization of compound libraries`: http://www.ncbi.nlm.nih.gov/pubmed/18034468
+
+    </help>
+</tool>