<?xml version='1.0' encoding='utf-8'?>
<tool_dependency>
        <package name="lapack" version="3.4.2">
            <repository name="package_lapack_3_4" owner="bgruening" prior_installation_required="True" />
        </package>
        <package name="atlas" version="3.10.1">
            <repository name="package_atlas_3_10" owner="bgruening" prior_installation_required="True" />
        </package>
        <package name="numpy" version="1.7.1">
            <repository name="package_numpy_1_7" owner="bgruening" prior_installation_required="True" />
        </package>
        <package name="scipy" version="0.12.0">
            <repository name="package_scipy_0_12" owner="bgruening" prior_installation_required="True" />
        </package>
        <package name="matplotlib" version="1.2.1">
            <repository name="package_matplotlib_1_2" owner="bgruening" prior_installation_required="True" />
        </package>

        <package name="scikit_learn" version="0.13.1">
            <install version="1.0">
                <actions>
                    <action type="download_by_url">https://pypi.python.org/packages/source/s/scikit-learn/scikit-learn-0.13.1.tar.gz</action>
                    <action type="set_environment_for_install">
                        <repository name="package_atlas_3_10" owner="bgruening">
                            <package name="atlas" version="3.10.1" />
                        </repository>
                        <repository name="package_lapack_3_4" owner="bgruening">
                            <package name="lapack" version="3.4.2" />
                        </repository>
                        <repository name="package_numpy_1_7" owner="bgruening">
                            <package name="numpy" version="1.7.1" />
                        </repository>
                        <repository name="package_scipy_0_12" owner="bgruening">
                            <package name="scipy" version="0.12.0" />
                        </repository>
                        <repository name="package_matplotlib_1_2" owner="bgruening">
                            <package name="matplotlib" version="1.2.1" />
                        </repository>
                    </action>

                    <action type="make_directory">$INSTALL_DIR/lib/python</action>
                    <action type="template_command" language="cheetah">
                    export PYTHONPATH=\$PYTHONPATH:$env.INSTALL_DIR/lib/python &amp;&amp; 

                    #if env.get('ATLAS_LIB_DIR', False):
                        export ATLAS=$env.ATLAS_LIB_DIR/libatlas.a &amp;&amp; 
                    #end if
                    #if env.get('LAPACK_LIB_DIR', False):
                        export BLAS=$env.LAPACK_LIB_DIR/libblas.a &amp;&amp; 
                        export LAPACK=$env.LAPACK_LIB_DIR/liblapack.a &amp;&amp; 
                    #end if

                    export PATH=\$PATH:$env.PATH_NUMPY &amp;&amp; 
                    export PYTHONPATH=\$PYTHONPATH:$env.PYTHONPATH_NUMPY:$env.PYTHONPATH_SCIPY:$env.PYTHONPATH_MATPLOTLIB &amp;&amp;

<<<<<<< HEAD
                    python setup.py install --home $env.INSTALL_DIR
=======
                    python setup.py install --install-lib $INSTALL_DIR/lib/python
>>>>>>> c80c9d9a
                    </action>
                    <action type="set_environment">
                        <environment_variable action="append_to" name="PYTHONPATH">$INSTALL_DIR/lib/python</environment_variable>
                        <environment_variable action="prepend_to" name="PATH">$INSTALL_DIR/bin</environment_variable>
                        <environment_variable action="append_to" name="PYTHONPATH">$ENV[PYTHONPATH_NUMPY]</environment_variable>
                        <environment_variable action="prepend_to" name="PATH">$ENV[PATH_NUMPY]</environment_variable>
                        <environment_variable action="append_to" name="PYTHONPATH">$ENV[PYTHONPATH_SCIPY]</environment_variable>
                        <environment_variable action="prepend_to" name="PATH">$ENV[PATH_SCIPY]</environment_variable>
                        <environment_variable action="append_to" name="PYTHONPATH">$ENV[PYTHONPATH_MATPLOTLIB]</environment_variable>

                        <environment_variable action="set_to" name="PYTHONPATH_SCIKIT_LEARN">$INSTALL_DIR/lib/python</environment_variable>
                        </action>
                </actions>
            </install>
            <readme>Compiling scikit-learn requires a C compiler (typically gcc). The PYTHONPATH for scikit-learn can be accessed through PYTHONPATH_SCIKIT_LEARN.</readme>
        </package>
</tool_dependency><|MERGE_RESOLUTION|>--- conflicted
+++ resolved
@@ -53,11 +53,7 @@
                     export PATH=\$PATH:$env.PATH_NUMPY &amp;&amp; 
                     export PYTHONPATH=\$PYTHONPATH:$env.PYTHONPATH_NUMPY:$env.PYTHONPATH_SCIPY:$env.PYTHONPATH_MATPLOTLIB &amp;&amp;
 
-<<<<<<< HEAD
-                    python setup.py install --home $env.INSTALL_DIR
-=======
-                    python setup.py install --install-lib $INSTALL_DIR/lib/python
->>>>>>> c80c9d9a
+                    python setup.py install --install-lib $env.INSTALL_DIR/lib/python
                     </action>
                     <action type="set_environment">
                         <environment_variable action="append_to" name="PYTHONPATH">$INSTALL_DIR/lib/python</environment_variable>
