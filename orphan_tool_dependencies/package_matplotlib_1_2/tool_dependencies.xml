<?xml version='1.0' encoding='utf-8'?>
<tool_dependency>
    <package name="numpy" version="1.7.1">
       <repository name="package_numpy_1_7" owner="bgruening" prior_installation_required="True" />
    </package>
    <package name="freetype" version="2.4.11">
        <repository name="package_freetype_2_4" owner="bgruening" prior_installation_required="True" />
    </package>
    <package name="matplotlib" version="1.2.1">
        <install version="1.0">
            <actions>
                <!-- first action is always downloading -->
                <action type="download_by_url">http://downloads.sourceforge.net/project/matplotlib/matplotlib/matplotlib-1.2.1/matplotlib-1.2.1.tar.gz</action>

                <!-- populate the environment variables from the dependend repos -->
                <action type="set_environment_for_install">
                    <repository name="package_numpy_1_7" owner="bgruening">
                        <package name="numpy" version="1.7.1" />
                    </repository>
                    <repository name="package_freetype_2_4" owner="bgruening">
                        <package name="freetype" version="2.4.11" />
                    </repository>
                </action>

                <!-- install matplotlib -->
                <action type="make_directory">$INSTALL_DIR/lib/python</action>
                <action type="shell_command">
                    export PYTHONPATH=$PYTHONPATH:$INSTALL_DIR/lib/python:$PYTHONPATH_NUMPY &amp;&amp; 
                    export CPLUS_INCLUDE_PATH=$FREETYPE_INCLUDE_DIR:$FREETYPE_INCLUDE_DIR/freetype2/ &amp;&amp; 
                    export LIBRARY_PATH=$FREETYPE_LIB_DIR &amp;&amp; 
<<<<<<< HEAD
                    python setup.py install --home $INSTALL_DIR --install-scripts $INSTALL_DIR/bin
                </action>
=======
                    python setup.py install --install-lib $INSTALL_DIR/lib/python --install-scripts $INSTALL_DIR/bin</action>
>>>>>>> c80c9d9a
                <action type="set_environment">
                    <environment_variable action="append_to" name="PYTHONPATH">$INSTALL_DIR/lib/python</environment_variable>
                    <environment_variable action="append_to" name="PYTHONPATH">$ENV[PYTHONPATH_NUMPY]</environment_variable>
                    <environment_variable action="prepend_to" name="PATH">$ENV[PATH_NUMPY]</environment_variable>
                    <environment_variable action="set_to" name="PYTHONPATH_MATPLOTLIB">$INSTALL_DIR/lib/python</environment_variable>
                </action>
            </actions>
        </install>
        <readme>Compiling matplotlib requires a C compiler (typically gcc) and libpng.</readme>
    </package>
</tool_dependency><|MERGE_RESOLUTION|>--- conflicted
+++ resolved
@@ -28,12 +28,8 @@
                     export PYTHONPATH=$PYTHONPATH:$INSTALL_DIR/lib/python:$PYTHONPATH_NUMPY &amp;&amp; 
                     export CPLUS_INCLUDE_PATH=$FREETYPE_INCLUDE_DIR:$FREETYPE_INCLUDE_DIR/freetype2/ &amp;&amp; 
                     export LIBRARY_PATH=$FREETYPE_LIB_DIR &amp;&amp; 
-<<<<<<< HEAD
-                    python setup.py install --home $INSTALL_DIR --install-scripts $INSTALL_DIR/bin
+                    python setup.py install --install-lib $INSTALL_DIR/lib/python --install-scripts $INSTALL_DIR/bin
                 </action>
-=======
-                    python setup.py install --install-lib $INSTALL_DIR/lib/python --install-scripts $INSTALL_DIR/bin</action>
->>>>>>> c80c9d9a
                 <action type="set_environment">
                     <environment_variable action="append_to" name="PYTHONPATH">$INSTALL_DIR/lib/python</environment_variable>
                     <environment_variable action="append_to" name="PYTHONPATH">$ENV[PYTHONPATH_NUMPY]</environment_variable>
